FROM registry.codeocean.allenneuraldynamics.org/codeocean/jupyterlab:3.0.9-miniconda4.9.2-python3.8-ubuntu20.04

ARG DEBIAN_FRONTEND=noninteractive

ARG GIT_ASKPASS
ARG GIT_ACCESS_TOKEN
COPY git-askpass /

RUN conda create -n ccf_reg python=3.8

# Make RUN commands use the new environment:
SHELL ["conda", "run", "-n", "ccf_reg", "/bin/bash", "-c"]

RUN pip install -U --no-cache-dir \
<<<<<<< HEAD
    antspyx==0.4.2 \
=======
    antspyx \
>>>>>>> 54cd4f11
    argschema==3.0.4 \
    s3fs==2022.11.0 \
    scikit-image==0.19.3 \
    tifffile==2022.10.10 \
    bokeh==2.4.2 \
    zarr==2.13.3 \
<<<<<<< HEAD
    aind-data-schema==0.15.9 \
=======
    aind-data-schema==0.22.1 \
>>>>>>> 54cd4f11
    xarray_multiscale==1.1.0 \
    dask[distributed]==2022.11.1 \
    matplotlib==3.7.3 \
    ome-zarr==0.8.2 \
    natsort==8.4.0 \
    aicsimageio@git+https://github.com/camilolaiton/aicsimageio.git@feature/zarrwriter-multiscales-daskjobs

RUN conda install -c conda-forge awscli<|MERGE_RESOLUTION|>--- conflicted
+++ resolved
@@ -12,22 +12,14 @@
 SHELL ["conda", "run", "-n", "ccf_reg", "/bin/bash", "-c"]
 
 RUN pip install -U --no-cache-dir \
-<<<<<<< HEAD
-    antspyx==0.4.2 \
-=======
     antspyx \
->>>>>>> 54cd4f11
     argschema==3.0.4 \
     s3fs==2022.11.0 \
     scikit-image==0.19.3 \
     tifffile==2022.10.10 \
     bokeh==2.4.2 \
     zarr==2.13.3 \
-<<<<<<< HEAD
-    aind-data-schema==0.15.9 \
-=======
     aind-data-schema==0.22.1 \
->>>>>>> 54cd4f11
     xarray_multiscale==1.1.0 \
     dask[distributed]==2022.11.1 \
     matplotlib==3.7.3 \
